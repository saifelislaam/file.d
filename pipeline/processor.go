--- conflicted
+++ resolved
@@ -66,12 +66,8 @@
 }
 
 func newProcessor(
-<<<<<<< HEAD
+	id int,
 	actionMetrics *actionMetrics,
-=======
-	id int,
-	metricsHolder *metricsHolder,
->>>>>>> 0f83ccff
 	activeCounter *atomic.Int32,
 	output OutputPlugin,
 	streamer *streamer,
