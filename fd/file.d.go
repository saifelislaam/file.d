--- conflicted
+++ resolved
@@ -33,13 +33,8 @@
 	metricCtl *metric.Ctl
 
 	// file_d metrics
-<<<<<<< HEAD
-	longPanicMetric prometheus.Counter
-	versionMetric   *prometheus.CounterVec
-=======
 
 	versionMetric *prometheus.CounterVec
->>>>>>> 0f83ccff
 }
 
 func New(config *cfg.Config, httpAddr string) *FileD {
@@ -66,19 +61,9 @@
 }
 
 func (f *FileD) initMetrics() {
-<<<<<<< HEAD
 	f.metricCtl = metric.NewCtl("file_d", f.registry)
-	f.longPanicMetric = f.metricCtl.RegisterCounter("long_panic", "Count of panics in the LongPanic")
 	f.versionMetric = f.metricCtl.RegisterCounterVec("version", "", "version")
 	f.versionMetric.WithLabelValues(buildinfo.Version).Inc()
-	longpanic.SetOnPanicHandler(func(_ error) {
-		f.longPanicMetric.Inc()
-	})
-=======
-	f.metricCtl = metric.New("file_d", f.registry)
-	f.versionMetric = f.metricCtl.RegisterCounter("version", "", "version")
-	f.versionMetric.WithLabelValues(buildinfo.Version).Inc()
->>>>>>> 0f83ccff
 }
 
 func (f *FileD) createRegistry() {
